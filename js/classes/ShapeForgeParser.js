class ShapeForgeParser {
    /**
     * Create a new ShapeForgeParser
     * @param {THREE.Scene} scene - The THREE.js scene to add models to
     * @param {Object} resourceManager - Reference to the resource manager
     * @param {Object} shaderEffects - Reference to the shader effects manager (optional)
     */
    constructor(scene, resourceManager, shaderEffects = null) {
        this.scene = scene;
        this.resourceManager = resourceManager;
        this.objects = [];
        this.selectedObject = null;

        // Try to get shader effects manager
        this.shaderEffects = shaderEffects;
        if (!this.shaderEffects) {
            if (window.shaderEffectsManager) {
                this.shaderEffects = window.shaderEffectsManager;
            } else if (window.scene3D && window.scene3D.shaderEffects) {
                this.shaderEffects = window.scene3D.shaderEffects;
            }
        }

        // Log initialization state
        console.log('ShapeForgeParser initialized with:', {
            hasScene: !!scene,
            hasResourceManager: !!resourceManager,
            hasShaderEffects: !!this.shaderEffects
        });

        // if (window.shapeForgeParser) {
        //     console.log('Returning existing ShapeForgeParser instance');
        //     return window.shapeForgeParser;
        //   }
    }

    /**
     * Check if THREE.js is available
     * @returns {boolean} Whether THREE.js is available
     */
    checkDependencies() {
        if (!window.THREE) {
            console.error("THREE.js not available! ShapeForgeParser requires THREE.js to function.");
            return false;
        }
        return true;
    }

    /**
     * Clear current project
     */
    newProject() {
        this.cleanupAllShaderEffects();

        // Clear all objects
        this.objects.forEach(obj => {
            if (obj.mesh && obj.mesh.parent) {
                obj.mesh.parent.remove(obj.mesh);
            }
        });

        this.objects = [];
        this.selectedObject = null;

        console.log('Created new project');
    }

    /**
     * Load a ShapeForge model from raw JSON data
     * @param {Object|string} jsonData - JSON data or string to parse
     * @returns {Array} - Array of created objects
     */
    loadModelFromJson(jsonData) {
        // Parse string if needed
        if (typeof jsonData === 'string') {
            try {
                jsonData = JSON.parse(jsonData);
            } catch (error) {
                console.error('Error parsing JSON:', error);
                throw error;
            }
        }

        // Load the project
        this.loadProjectFromJson(jsonData);

        // Return objects for placement
        return this.objects;
    }

    /**
     * Load a ShapeForge project from JSON
     * @param {Object} jsonData - Project data
     * @returns {boolean} Success
     */
    loadProjectFromJson(jsonData) {
        // Validate project data
        if (!jsonData || !jsonData.objects || !Array.isArray(jsonData.objects)) {
            throw new Error('Invalid project data');
        }

        console.log("Loading project using loadProjectFromJson");

        this.cleanupAllShaderEffects();
        this.newProject();

        // Keep track of created objects that need textures
        const objectsNeedingTextures = [];

        // Load objects
        console.log(`Loading ${jsonData.objects.length} objects from JSON`);
        jsonData.objects.forEach(objData => {
            // Create the object
            const createdObject = this.createObjectFromData(objData);

            // If object has texture data, queue it for texture loading
            if (objData.material && objData.material.texture && objData.material.texture.data) {
                objectsNeedingTextures.push({
                    object: createdObject,
                    textureData: objData.material.texture
                });
            }
        });

        this.objects.forEach(objData => {
            // Make sure scale is applied to the mesh directly
            if (objData.mesh && objData.scale) {
                objData.mesh.scale.set(
                    objData.scale.x || 1,
                    objData.scale.y || 1,
                    objData.scale.z || 1
                );
                console.log(`Applied scale ${JSON.stringify(objData.scale)} to ${objData.name}`);
            }
        });

        // Load textures for objects that need them
        console.log(`Applying textures to ${objectsNeedingTextures.length} objects`);
        objectsNeedingTextures.forEach(item => {
            this.loadAndApplyTextureToObject(item.object, item.textureData);
        });

        console.log(`Project loaded with ${this.objects.length} objects and ${objectsNeedingTextures.length} textures`);

        // Apply pending effects after a short delay to ensure all objects are loaded
        setTimeout(() => {
            this.applyPendingEffects();
        }, 500);

        return true;
    }

    /**
     * Load a ShapeForge model from IndexedDB
     * @param {string} modelId - ID of the model to load
     * @returns {Promise<Object>} - Promise resolving to the loaded objects
     */
    async loadModelFromIndexedDB(modelId) {
        if (!this.resourceManager) {
            throw new Error("ResourceManager not available");
        }

        try {
            // Get the model data from resourceManager
            let model;

            // Check if the model exists in memory first
            if (this.resourceManager.resources.shapeforge) {
                model = this.resourceManager.resources.shapeforge.get(modelId);
            }

            // If not in memory, try loading from IndexedDB
            if (!model && typeof this.resourceManager.loadModelFromIndexedDB === 'function') {
                model = await this.resourceManager.loadModelFromIndexedDB(modelId);
            }

            if (!model) {
                throw new Error(`Model with ID ${modelId} not found`);
            }

            console.log('Loading model:', model.name);

            // Parse the model data
            let jsonData;
            if (typeof model.data === 'object' && model.data !== null) {
                jsonData = model.data;
            } else if (typeof model.data === 'string') {
                jsonData = JSON.parse(model.data);
            } else {
                throw new Error('Invalid model data format');
            }

            // Load the project data
            this.loadProjectFromJson(jsonData);

            // Return the loaded objects for further processing
            return this.objects;
        } catch (error) {
            console.error('Error loading model from IndexedDB:', error);
            throw error;
        }
    }

    /**
     * Create an object from JSON data
     * @param {Object} objData - Object data
     * @returns {Object} Created object
     */
    createObjectFromData(objData) {
        console.log("Creating object from data:", objData.name, objData.type);

        // Create geometry based on type
        let geometry;

        // Special handling for merged objects with geometryData
        if (objData.type === 'merged' && objData.geometryData) {
            console.log("Creating merged geometry from geometryData");

            // Create a BufferGeometry from the saved vertex data
            geometry = new THREE.BufferGeometry();

            // Add attributes from geometryData
            if (objData.geometryData.vertices && objData.geometryData.vertices.length > 0) {
                const vertices = new Float32Array(objData.geometryData.vertices);
                geometry.setAttribute('position', new THREE.BufferAttribute(vertices, 3));
            }

            if (objData.geometryData.normals && objData.geometryData.normals.length > 0) {
                const normals = new Float32Array(objData.geometryData.normals);
                geometry.setAttribute('normal', new THREE.BufferAttribute(normals, 3));
            }

            if (objData.geometryData.uvs && objData.geometryData.uvs.length > 0) {
                const uvs = new Float32Array(objData.geometryData.uvs);
                geometry.setAttribute('uv', new THREE.BufferAttribute(uvs, 2));
            }

            if (objData.geometryData.indices && objData.geometryData.indices.length > 0) {
                geometry.setIndex(objData.geometryData.indices);
            }
        } else {
            switch (objData.type) {
                case 'cube':
                    geometry = new THREE.BoxGeometry(
                        objData.parameters.width,
                        objData.parameters.height,
                        objData.parameters.depth,
                        objData.parameters.widthSegments,
                        objData.parameters.heightSegments,
                        objData.parameters.depthSegments
                    );
                    break;
                case 'sphere':
                    geometry = new THREE.SphereGeometry(
                        objData.parameters.radius,
                        objData.parameters.widthSegments,
                        objData.parameters.heightSegments
                    );
                    break;
                case 'cylinder':
                    geometry = new THREE.CylinderGeometry(
                        objData.parameters.radiusTop,
                        objData.parameters.radiusBottom,
                        objData.parameters.height,
                        objData.parameters.radialSegments
                    );
                    break;
                case 'cone':
                    geometry = new THREE.ConeGeometry(
                        objData.parameters.radius,
                        objData.parameters.height,
                        objData.parameters.radialSegments
                    );
                    break;
                case 'torus':
                    geometry = new THREE.TorusGeometry(
                        objData.parameters.radius,
                        objData.parameters.tube,
                        objData.parameters.radialSegments,
                        objData.parameters.tubularSegments
                    );
                    break;
                case 'plane':
                    geometry = new THREE.PlaneGeometry(
                        objData.parameters.width,
                        objData.parameters.height,
                        objData.parameters.widthSegments,
                        objData.parameters.heightSegments
                    );
                    break;
                case 'tetrahedron':
                    geometry = new THREE.TetrahedronGeometry(
                        objData.parameters.radius,
                        objData.parameters.detail
                    );
                    break;
                case 'octahedron':
                    geometry = new THREE.OctahedronGeometry(
                        objData.parameters.radius,
                        objData.parameters.detail
                    );
                    break;
                case 'dodecahedron':
                    geometry = new THREE.DodecahedronGeometry(
                        objData.parameters.radius,
                        objData.parameters.detail
                    );
                    break;
                case 'icosahedron':
                    geometry = new THREE.IcosahedronGeometry(
                        objData.parameters.radius,
                        objData.parameters.detail
                    );
                    break;
                case 'd10':
                    // Since THREE.js doesn't have a built-in D10 shape, recreate it as in createD10
                    const sides = objData.parameters.sides || 10;
                    const d10Radius = objData.parameters.radius || 0.5;

                    // Define vertices
                    const vertices = [
                        [0, 0, 1],   // Top vertex
                        [0, 0, -1],  // Bottom vertex
                    ];

                    // Add vertices around the "equator"
                    for (let i = 0; i < sides; ++i) {
                        const b = (i * Math.PI * 2) / sides;
                        vertices.push([-Math.cos(b), -Math.sin(b), 0.105 * (i % 2 ? 1 : -1)]);
                    }

                    // Define faces
                    const faces = [
                        [0, 2, 3], [0, 3, 4], [0, 4, 5], [0, 5, 6], [0, 6, 7],
                        [0, 7, 8], [0, 8, 9], [0, 9, 10], [0, 10, 11], [0, 11, 2],
                        [1, 3, 2], [1, 4, 3], [1, 5, 4], [1, 6, 5], [1, 7, 6],
                        [1, 8, 7], [1, 9, 8], [1, 10, 9], [1, 11, 10], [1, 2, 11]
                    ];

                    // Flatten arrays
                    const flatVertices = [];
                    vertices.forEach(v => {
                        if (Array.isArray(v)) {
                            flatVertices.push(v[0], v[1], v[2]);
                        } else {
                            flatVertices.push(v);
                        }
                    });

                    const flatFaces = [];
                    faces.forEach(f => flatFaces.push(...f));

                    // Create geometry
                    geometry = new THREE.PolyhedronGeometry(
                        flatVertices,
                        flatFaces,
                        d10Radius,
                        0
                    );
                    break;

                // New shapes
                case 'torusKnot':
                    geometry = new THREE.TorusKnotGeometry(
                        objData.parameters.radius || 0.4,
                        objData.parameters.tube || 0.1,
                        objData.parameters.tubularSegments || 64,
                        objData.parameters.radialSegments || 8,
                        objData.parameters.p || 2,
                        objData.parameters.q || 3
                    );
                    break;

                case 'pyramid':
                    geometry = new THREE.ConeGeometry(
                        objData.parameters.radius || 0.5,
                        objData.parameters.height || 1,
                        objData.parameters.radialSegments || 3,
                        objData.parameters.heightSegments || 1
                    );
                    break;

                case 'capsule':
                    geometry = new THREE.CapsuleGeometry(
                        objData.parameters.radius || 0.3,
                        objData.parameters.length || 0.6,
                        objData.parameters.capSegments || 4,
                        objData.parameters.radialSegments || 8
                    );
                    break;

                case 'hemisphere':
                    geometry = new THREE.SphereGeometry(
                        objData.parameters.radius || 0.5,
                        objData.parameters.widthSegments || 32,
                        objData.parameters.heightSegments || 16,
                        objData.parameters.phiStart || 0,
                        objData.parameters.phiLength || Math.PI * 2,
                        objData.parameters.thetaStart || 0,
                        objData.parameters.thetaLength || Math.PI / 2
                    );
                    break;



                case 'tube':
                    // Create a curved path for the tube to follow
                    let curve;

                    if (objData.parameters.path === 'circle') {
                        // Use the radius parameter to scale the curve points
                        const radius = objData.parameters.radius || 0.5;
                        curve = new THREE.CatmullRomCurve3([
                            new THREE.Vector3(-radius, 0, 0),
                            new THREE.Vector3(0, radius, radius),
                            new THREE.Vector3(radius, 0, 0),
                            new THREE.Vector3(0, -radius, -radius)
                        ]);
                        curve.closed = true;
                    } else {
                        // Create a default curve if path type not recognized
                        const radius = objData.parameters.radius || 0.5;
                        curve = new THREE.CatmullRomCurve3([
                            new THREE.Vector3(-radius, 0, 0),
                            new THREE.Vector3(0, radius, 0),
                            new THREE.Vector3(radius, 0, 0)
                        ]);
                    }

                    geometry = new THREE.TubeGeometry(
                        curve,
                        objData.parameters.tubularSegments || 32,
                        objData.parameters.tube || 0.1,
                        objData.parameters.radialSegments || 8,
                        true
                    );
                    break;

                case 'star':
                    // Get parameters
                    const points = objData.parameters.points || 5;
                    const outerRadius = objData.parameters.outerRadius || 0.5;
                    const innerRadius = objData.parameters.innerRadius || 0.2;
                    const depth = objData.parameters.depth || 0.2;
                    const bevelThickness = objData.parameters.bevelThickness || 0.05;
                    const bevelSize = objData.parameters.bevelSize || 0.05;

                    // Create a star shape
                    const shape = new THREE.Shape();

                    for (let i = 0; i < points * 2; i++) {
                        // Alternate between outer and inner radius
                        const radius = i % 2 === 0 ? outerRadius : innerRadius;
                        const angle = (Math.PI / points) * i;

                        const x = Math.sin(angle) * radius;
                        const y = Math.cos(angle) * radius;

                        if (i === 0) {
                            shape.moveTo(x, y);
                        } else {
                            shape.lineTo(x, y);
                        }
                    }

                    shape.closePath();

                    // Extrude the shape to create a 3D star
                    const extrudeSettings = {
                        depth: depth,
                        bevelEnabled: true,
                        bevelThickness: bevelThickness,
                        bevelSize: bevelSize,
                        bevelSegments: 3
                    };

                    geometry = new THREE.ExtrudeGeometry(shape, extrudeSettings);
                    break;

                default:
                    console.warn(`Unknown geometry type: ${objData.type}`);
                    return null;
            }
        }

        let material;
        if (objData.material) {
            console.log("Creating material of type:", objData.material.type);

            const materialParams = {
                color: objData.material.color !== undefined ? objData.material.color : 0x3388ff,
                wireframe: objData.material.wireframe || false
            };

            if (objData.material.transparent) {
                materialParams.transparent = true;
                materialParams.opacity = objData.material.opacity !== undefined ? objData.material.opacity : 1;
            }

            switch (objData.material.type) {
                case 'MeshBasicMaterial':
                    material = new THREE.MeshBasicMaterial(materialParams);
                    break;
                case 'MeshStandardMaterial':
                    materialParams.roughness = objData.material.roughness !== undefined ? objData.material.roughness : 0.5;
                    materialParams.metalness = objData.material.metalness !== undefined ? objData.material.metalness : 0;
                    material = new THREE.MeshStandardMaterial(materialParams);
                    break;
                case 'MeshPhongMaterial':
                    material = new THREE.MeshPhongMaterial(materialParams);
                    break;
                case 'MeshLambertMaterial':
                    material = new THREE.MeshLambertMaterial(materialParams);
                    break;
                default:
                    material = new THREE.MeshStandardMaterial(materialParams);
            }

            //  Store the original color information
            if (objData.material.color !== undefined) {
                if (!material.userData) material.userData = {};
                material.userData.specifiedColor = new THREE.Color(objData.material.color);
            }
        } else {
            console.log("No material data, creating default material");
            material = this.createDefaultMaterial();
        }

        // Create mesh
        const mesh = new THREE.Mesh(geometry, material);

        // Create object data
        const objectData = {
            type: objData.type,
            name: objData.name || `${objData.type} ${this.objects.length + 1}`,
            geometry: geometry,
            material: material,
            mesh: mesh,
            parameters: objData.parameters,
            position: objData.position || { x: 0, y: 0, z: 0 },
            rotation: objData.rotation || { x: 0, y: 0, z: 0 },
            scale: objData.scale || { x: 1, y: 1, z: 1 }
        };

        // Add physics properties to this object:
if (objData.physics) {
    objectData.physics = {
      isRegularWall: objData.physics.isRegularWall || false,
      isRaisedBlock: objData.physics.isRaisedBlock || false,
      blockHeight: objData.physics.blockHeight !== undefined ? objData.physics.blockHeight : 1.0
    };
    
    // Also add these to mesh.userData for easy access by the game engine
    mesh.userData.isRegularWall = objData.physics.isRegularWall || false;
    mesh.userData.isRaisedBlock = objData.physics.isRaisedBlock || false;
    mesh.userData.blockHeight = objData.physics.blockHeight !== undefined ? objData.physics.blockHeight : 1.0;
    
    console.log(`Applied physics properties to ${objectData.name}: `, objectData.physics);
  }

        // Add to scene
        this.scene.add(mesh);

        // Apply transforms
        mesh.position.set(
            objectData.position.x,
            objectData.position.y,
            objectData.position.z
        );

        mesh.rotation.set(
            objectData.rotation.x,
            objectData.rotation.y,
            objectData.rotation.z
        );

        mesh.scale.set(
            objectData.scale.x,
            objectData.scale.y,
            objectData.scale.z
        );

        // Add to objects array
        this.objects.push(objectData);

        // Store effect data for later application
        if (objData.effect) {
            objectData.pendingEffect = objData.effect;
        }

        return objectData;
    }


    /**
     * Load and apply a texture to an object
     * @param {Object} objectData - The object data to apply the texture to
     * @param {Object} textureData - The texture data
     */

    loadAndApplyTextureToObject(objectData, textureData) {
        if (!objectData || !textureData || !textureData.data) {
            console.warn("Cannot apply texture: Invalid data");
            return;
        }

        console.log("Applying texture to", objectData.name);

        // Create a texture loader
        const loader = new THREE.TextureLoader();

        // Load the texture from the data URL
        loader.load(
            textureData.data,
            (texture) => {
                console.log("Texture loaded successfully for", objectData.name);

                // Configure texture parameters
                if (textureData.repeat && textureData.repeat.length === 2) {
                    texture.repeat.set(textureData.repeat[0], textureData.repeat[1]);
                }

                if (textureData.offset && textureData.offset.length === 2) {
                    texture.offset.set(textureData.offset[0], textureData.offset[1]);
                }

                if (textureData.rotation !== undefined) {
                    texture.rotation = textureData.rotation;
                }

                // Set wrapping modes
                texture.wrapS = textureData.wrapS || THREE.RepeatWrapping;
                texture.wrapT = textureData.wrapT || THREE.RepeatWrapping;

                // Apply the texture to the object's material
                if (objectData.material) {
                    // Simply apply the texture without changing color
                    objectData.material.map = texture;

                    // Store information that this material has a texture
                    objectData.material.userData = objectData.material.userData || {};
                    objectData.material.userData.hasTexture = true;

                    // If no effect is currently applied, reset to white for proper texture display
                    const hasEffect = objectData.effect && objectData.effect.data;
                    if (!hasEffect) {
                        objectData.material.color.set(0xffffff);
                    }

                    objectData.material.needsUpdate = true;
                    console.log("Applied texture to", objectData.name);
                }
            },
            undefined,
            (error) => {
                console.error("Error loading texture for", objectData.name, error);
            }
        );
    }

    /**
     * Create a default material for new objects
     * @returns {THREE.Material} The created material
     */
    createDefaultMaterial() {
        return new THREE.MeshStandardMaterial({
            color: 0x3388ff,
            roughness: 0.5,
            metalness: 0.0
        });
    }

    /**
     * Apply pending effects to objects
     */
    applyPendingEffects() {
        console.log(`Applying effects to ${this.objects.length} objects`);

        this.objects.forEach((obj, index) => {
            // if (obj.pendingEffect) {
            //     console.log(`Applying ${typeof obj.pendingEffect === 'string' ?
            //         obj.pendingEffect : obj.pendingEffect.type} effect to ${obj.name}`);

            //     // Select the object first
            //     this.selectObject(index);

            //     // Handle both string-only and object format
            //     const effectType = typeof obj.pendingEffect === 'string' ?
            //         obj.pendingEffect : obj.pendingEffect.type;

            //     // Apply the effect
            //     this.applyShaderEffect(effectType);

            if (obj.pendingEffect) {
                console.log(`Applying ${typeof obj.pendingEffect === 'string' ?
                    obj.pendingEffect : obj.pendingEffect.type} effect to ${obj.name}`);
            
                // Select the object first
                this.selectObject(index);
            
                // Handle both string-only and object format
                const effectType = typeof obj.pendingEffect === 'string' ?
                    obj.pendingEffect : obj.pendingEffect.type;
                
                // Create parameters object including scale
                const effectParams = typeof obj.pendingEffect === 'object' ? 
                    obj.pendingEffect.parameters || {} : {};
                    
                // Ensure scale parameter exists
                if (effectParams.scale === undefined) {
                    effectParams.scale = 1.0;
                }
            
                // Apply the effect with parameters including scale
                this.applyShaderEffect(effectType, effectParams);


                // // Apply any specific effect parameters if available
                // if (typeof obj.pendingEffect === 'object' && obj.pendingEffect.parameters) {
                //     this.applyEffectParameters(obj, obj.pendingEffect.parameters);
                // }

                // Clear pending effect
                delete obj.pendingEffect;
            }
        });
    }

    /**
     * Apply effect parameters to an object's effect
     * @param {Object} obj - The object with the effect
     * @param {Object} parameters - Effect parameters to apply
     */
    applyEffectParameters(obj, parameters) {
        if (!obj.effect || !obj.effect.data) return;

        // Apply common parameters
        if (parameters.intensity !== undefined && obj.effect.data.light) {
            obj.effect.data.light.intensity = parameters.intensity;
        }

        if (parameters.color !== undefined) {
            // Apply to light if available
            if (obj.effect.data.light) {
                obj.effect.data.light.color.setHex(parameters.color);
            }

            // Apply to emissive material if available
            if (obj.mesh.material && obj.mesh.material.emissive) {
                obj.mesh.material.emissive.setHex(parameters.color);
            }

            // Apply to particle colors if available
            if (obj.effect.data.particles &&
                obj.effect.data.particles.material &&
                obj.effect.data.particles.material.color) {
                obj.effect.data.particles.material.color.setHex(parameters.color);
            }
        }

        // Handle scale parameter
if (parameters.scale !== undefined) {
    // Store scale value in effect data
    if (obj.effect.data) {
        obj.effect.data.scale = parameters.scale;
    }
    
    // If the effect has light and particles, try to scale them
    if (obj.effect.data.light) {
        const objectSize = this.getObjectSize(obj.mesh);
        const effectRadius = objectSize * parameters.scale;
        
        // Adjust light range
        if (typeof obj.effect.data.light.distance === 'number') {
            obj.effect.data.light.distance = effectRadius * 2;
        }
    }
    
    // Scale particle size if available
    if (obj.effect.data.particles && 
        obj.effect.data.particles.material &&
        typeof obj.effect.data.particles.material.size === 'number') {
        const baseSize = 0.05;  // Default base size
        obj.effect.data.particles.material.size = baseSize * parameters.scale;
    }
    
    // For large scale changes, might be better to recreate the entire effect
    // But we'll skip that complexity for now
}

        // Apply effect-specific parameters
        switch (obj.effect.type) {
            case 'fire':
            case 'lava':
                // Apply fire-specific parameters
                break;

            case 'glow':
            case 'holy':
                // Apply glow-specific parameters
                break;

            case 'magic':
                break;
            case 'coldMagic':
                // Apply magic-specific parameters
                break;
        }
    }

    /**
     * Select an object by index
     * @param {number} index - Index of object to select
     * @returns {Object} Selected object
     */
    selectObject(index) {
        if (index < 0 || index >= this.objects.length) return;
        this.selectedObject = index;
        return this.objects[index];
    }

    /**
 * Get the approximate size of an object for scaling effects
 * @param {Object} object - The object to measure
 * @returns {number} Approximate size of the object
 */
getObjectSize(object) {
    // Default size if we can't determine
    const defaultSize = 1;
    
    if (!object) return defaultSize;
    
    try {
        // Use geometry bounding box/sphere if available
        if (object.geometry) {
            // Compute bounding box if not already computed
            if (!object.geometry.boundingBox) {
                object.geometry.computeBoundingBox();
            }
            
            // Get size from bounding box
            if (object.geometry.boundingBox) {
                const boundingBox = object.geometry.boundingBox;
                const size = new THREE.Vector3();
                boundingBox.getSize(size);
                
                // Factor in the object's scale
                if (object.scale) {
                    size.x *= object.scale.x;
                    size.y *= object.scale.y;
                    size.z *= object.scale.z;
                }
                
                // Return average dimension as an approximation of size
                return (size.x + size.y + size.z) / 3;
            }
            
            // Alternative: Use bounding sphere
            if (!object.geometry.boundingSphere) {
                object.geometry.computeBoundingSphere();
            }
            
            if (object.geometry.boundingSphere) {
                // Factor in the object's scale (using max scale as approximation)
                const maxScale = object.scale ? 
                    Math.max(object.scale.x, object.scale.y, object.scale.z) : 1.0;
                return object.geometry.boundingSphere.radius * maxScale;
            }
        }
        
        // If we couldn't determine from geometry, try to approximate from object scale
        if (object.scale) {
            return Math.max(
                Math.abs(object.scale.x), 
                Math.abs(object.scale.y), 
                Math.abs(object.scale.z)
            );
        }
    } catch (error) {
        console.warn("Error determining object size:", error);
    }
    
    // Default fallback
    return defaultSize;
}

    /**
     * Apply shader effect to the selected object
     * @param {string} effectType - Type of effect to apply
     */
//     applyShaderEffect(effectType) {
//         if (this.selectedObject === null) {
//             console.warn('No object selected, cannot apply shader effect');
//             return;
//         }

//         // Handle 'none' case - remove current effect
//         if (effectType === 'none') {
//             const object = this.objects[this.selectedObject];
//             if (object.effect) {
//                 console.log('Removing shader effect from object');
//                 // Remove existing effect if any
//                 if (object.effect.data.container && object.effect.data.container.parent) {
//                     this.scene.remove(object.effect.data.container);
//                 }

//                 if (object.effect.data.light && object.effect.data.light.parent) {
//                     this.scene.remove(object.effect.data.light);
//                 }

//                 if (object.effect.data.particles && object.effect.data.particles.parent) {
//                     this.scene.remove(object.effect.data.particles);
//                 }

//                 // Reset emissive if it was changed
//                 if (object.mesh.material && object.mesh.material.emissive !== undefined &&
//                     object.mesh.userData.originalEmissive) {
//                     object.mesh.material.emissive.copy(object.mesh.userData.originalEmissive);
//                     if (object.mesh.userData.originalEmissiveIntensity !== undefined) {
//                         object.mesh.material.emissiveIntensity = object.mesh.userData.originalEmissiveIntensity;
//                     }
//                 }

//                 // Clear effect data
//                 delete object.effect;
//             }
//             return;
//         }

//         const object = this.objects[this.selectedObject];

//         try {
//             // Remove existing effect if any
//             if (object.effect) {
//                 // Remove from scene first
//                 if (object.effect.data.container && object.effect.data.container.parent) {
//                     this.scene.remove(object.effect.data.container);
//                 }

//                 if (object.effect.data.light && object.effect.data.light.parent) {
//                     this.scene.remove(object.effect.data.light);
//                 }

//                 if (object.effect.data.particles && object.effect.data.particles.parent) {
//                     this.scene.remove(object.effect.data.particles);
//                 }

//                 // Reset emissive if it was changed
//                 if (object.mesh.material && object.mesh.material.emissive !== undefined &&
//                     object.mesh.userData.originalEmissive) {
//                     object.mesh.material.emissive.copy(object.mesh.userData.originalEmissive);
//                     if (object.mesh.userData.originalEmissiveIntensity !== undefined) {
//                         object.mesh.material.emissiveIntensity = object.mesh.userData.originalEmissiveIntensity;
//                     }
//                 }

//                 delete object.effect;
//             }

//             let effectData;

//             // Before applying effect, ensure texture is preserved by setting material color to white
//             if (object.mesh.material && object.mesh.material.map) {
//                 // Store original color if not already stored
//                 if (!object.mesh.userData.originalColor) {
//                     object.mesh.userData.originalColor = object.mesh.material.color.clone();
//                 }
//                 // Set to white to prevent texture tinting
//                 object.mesh.material.color.set(0xffffff);
//             }

//             // let effectOptions = {
//             //     color: parameters?.color || 0x66ccff,
//             //     intensity: parameters?.intensity || 1.0,
//             //     scale: parameters?.scale || 1.0  // Add default scale
//             // };
            
//             // // Make sure this gets passed to the shader effect manager's create method
//             // if (this.shaderEffects && this.shaderEffects.effectDefinitions) {
//             //     const effectDefinition = this.shaderEffects.effectDefinitions.get(effectType);
//             //     if (effectDefinition && typeof effectDefinition.create === 'function') {
//             //         // Create comprehensive parameters object including scale
//             //         const params = {
//             //             ...effectDefinition,
//             //             color: effectOptions.color,
//             //             intensity: effectOptions.intensity,
//             //             scale: effectOptions.scale  // Make sure scale is included
//             //         };
                    
//             //         effectData = effectDefinition.create(object.mesh, params, this.shaderEffects.qualityLevel || 'medium');
//             //     }
//             // }

//             // // Try to get the effect from ShaderEffectsManager
//             // if (this.shaderEffects && this.shaderEffects.effectDefinitions) {
//             //     const effectDefinition = this.shaderEffects.effectDefinitions.get(effectType);

//             //     if (effectDefinition && typeof effectDefinition.create === 'function') {
//             //         console.log(`Using ShaderEffectsManager to create ${effectType} effect`);

//             //         // Use ShaderEffectsManager's create method
//             //         effectData = effectDefinition.create(object.mesh, effectDefinition, this.shaderEffects.qualityLevel || 'medium');
//             //     } else {
//             //         console.log(`Effect type ${effectType} not found in ShaderEffectsManager or has no create method`);
//             //     }
//             // } else {
//             //     console.log(`ShaderEffectsManager not available for effect: ${effectType}`);
//             // }

//             // integrated version:

// // Initialize effect options with parameters including scale
// let effectOptions = {
//     color: 0x66ccff,
//     intensity: 1.0,
//     scale: 1.0
// };

// // Then apply parameters if they exist:
// if (effectParams) { // Use whatever variable name your method actually has
//     if (effectParams.color !== undefined) effectOptions.color = effectParams.color;
//     if (effectParams.intensity !== undefined) effectOptions.intensity = effectParams.intensity;
//     if (effectParams.scale !== undefined) effectOptions.scale = effectParams.scale;
// }

// // Try to get the effect from ShaderEffectsManager
// if (this.shaderEffects && this.shaderEffects.effectDefinitions) {
//     const effectDefinition = this.shaderEffects.effectDefinitions.get(effectType);
    
//     if (effectDefinition && typeof effectDefinition.create === 'function') {
//         console.log(`Using ShaderEffectsManager to create ${effectType} effect`);
        
//         // Create comprehensive parameters object including scale
//         const params = {
//             ...effectDefinition,
//             color: effectOptions.color,
//             intensity: effectOptions.intensity,
//             scale: effectOptions.scale  // Make sure scale is included
//         };
        
//         // Use ShaderEffectsManager's create method with our parameters
//         effectData = effectDefinition.create(object.mesh, params, this.shaderEffects.qualityLevel || 'medium');
//     } else {
//         console.log(`Effect type ${effectType} not found in ShaderEffectsManager or has no create method`);
//     }
// } else {
//     console.log(`ShaderEffectsManager not available for effect: ${effectType}`);
// }



//             // If no effect data yet, use fallbacks
//             if (!effectData) {
//                 console.log(`Using fallback for effect type: ${effectType}`);
//                 // Use appropriate fallback based on effect type
//                 switch (effectType) {
//                     // case 'glow':
//                     //     effectData = this.createPropGlowEffect(object.mesh, { color: 0x66ccff, intensity: 0.5 });
//                     //     break;
//                     // case 'fire':
//                     //     effectData = this.createSimpleFireEffect(object.mesh, { color: 0xff6600, intensity: 1.2 });
//                     //     break;
//                     // case 'burning':
//                     //     // Non-colorizing version
//                     //     effectData = this.createSimpleBurningEffect(object.mesh, { color: 0xff6600, intensity: 1.2 });
//                     //     break;
//                     // case 'magic':
//                     //     effectData = this.createSimpleMagicEffect(object.mesh, { color: 0x8800ff, intensity: 0.8 });
//                     //     break;
//                     // case 'lava':
//                     //     effectData = this.createSimpleFireEffect(object.mesh, { color: 0xff3300, intensity: 1.3 });
//                     //     break;
//                     // case 'holy':
//                     //     effectData = this.createPropGlowEffect(object.mesh, { color: 0xffe599, intensity: 1.0 });
//                     //     break;
//                     // case 'coldMagic':
//                     //     effectData = this.createSimpleMagicEffect(object.mesh, { color: 0x88ccff, intensity: 0.6 });
//                     //     break;
//                     // case 'portalEffect':
//                     //     effectData = this.createSimplePortalEffect(object.mesh, { color: 0x66ccff, intensity: 1.2 });
//                     //     break;
//                     case 'glow':
//     effectData = this.createPropGlowEffect(object.mesh, {
//         color: effectOptions.color, 
//         intensity: effectOptions.intensity,
//         scale: effectOptions.scale  // Add scale parameter
//     });
//     break;
// case 'fire':
//     effectData = this.createSimpleFireEffect(object.mesh, {
//         color: effectOptions.color, 
//         intensity: effectOptions.intensity,
//         scale: effectOptions.scale  // Add scale parameter
//     });
//     break;
// case 'burning':
//     // Non-colorizing version
//     effectData = this.createSimpleBurningEffect(object.mesh, {
//         color: effectOptions.color, 
//         intensity: effectOptions.intensity,
//         scale: effectOptions.scale  // Add scale parameter
//     });
//     break;
// case 'magic':
//     effectData = this.createSimpleMagicEffect(object.mesh, {
//         color: effectOptions.color, 
//         intensity: effectOptions.intensity,
//         scale: effectOptions.scale  // Add scale parameter
//     });
//     break;
// case 'lava':
//     effectData = this.createSimpleFireEffect(object.mesh, {
//         color: effectOptions.color, 
//         intensity: effectOptions.intensity,
//         scale: effectOptions.scale  // Add scale parameter
//     });
//     break;
// case 'holy':
//     effectData = this.createPropGlowEffect(object.mesh, {
//         color: effectOptions.color, 
//         intensity: effectOptions.intensity,
//         scale: effectOptions.scale  // Add scale parameter
//     });
//     break;
// case 'coldMagic':
//     effectData = this.createSimpleMagicEffect(object.mesh, {
//         color: effectOptions.color, 
//         intensity: effectOptions.intensity,
//         scale: effectOptions.scale  // Add scale parameter
//     });
//     break;
// case 'portalEffect':
//     effectData = this.createSimplePortalEffect(object.mesh, {
//         color: effectOptions.color, 
//         intensity: effectOptions.intensity,
//         scale: effectOptions.scale  // Add scale parameter
//     });
//     break;
//                     default:
//                         // Default fallback for unknown types
//                         console.log(`Using fallback glow effect for unknown type: ${effectType}`);
//                         effectData = this.createPropGlowEffect(object.mesh, { color: 0x66ccff, intensity: 0.5 });
//                 }
//             }

//             // Check if object has a texture - if so, we need special handling
//             if (object.mesh.material && object.mesh.material.userData && object.mesh.material.userData.hasTexture) {
//                 // Store the texture reference
//                 const textureMap = object.mesh.material.map;

//                 // If we're about to apply an effect that manipulates the material,
//                 // create a special note for the update method
//                 object.mesh.material.userData.preserveTexture = true;

//                 // If we're creating a new material for the effect, make sure 
//                 // we transfer the texture to it
//                 if (effectData && effectData.transferTexture) {
//                     effectData.transferTexture(textureMap);
//                 }
//             }

//             if (effectData && effectData.container) {
//                 // Remove container from scene if it was added there
//                 if (effectData.container.parent === this.scene) {
//                     this.scene.remove(effectData.container);
//                 }

//                 // Reset container position to origin relative to parent
//                 effectData.container.position.set(0, 0, 0);

//                 // Copy rotation from the object to the effect container
//                 effectData.container.rotation.copy(object.mesh.rotation);

//                 // Add container as a child of the object mesh
//                 object.mesh.add(effectData.container);

//                 console.log(`Attached effect container to object ${object.name}`);
//             }

//             // Store effect data with object
//             if (effectData) {
//                 object.effect = {
//                     type: effectType,
//                     data: effectData
//                 };

//                 console.log(`Applied ${effectType} effect to ${object.name}`);
//             }
//         } catch (error) {
//             console.error(`Error applying ${effectType} effect:`, error);
//         }

// new store for archive resons...
// if (effectData) {
//     object.effect = {
//         type: effectType,
//         parameters: {
//             color: effectOptions.color,
//             intensity: effectOptions.intensity,
//             scale: effectOptions.scale,
//             // Include any other parameters that were passed
//             ...(effectParams || {})
//         },
//         data: effectData
//     };

//     console.log(`Applied ${effectType} effect to ${object.name}`);
// }
//     }

/**
 * Apply shader effect to the selected object
 * @param {string} effectType - Type of effect to apply
 * @param {Object} effectParams - Optional effect parameters
 */
applyShaderEffect(effectType, effectParams) {
    if (this.selectedObject === null) {
        console.warn('No object selected, cannot apply shader effect');
        return;
    }

    // Handle 'none' case - remove current effect
    if (effectType === 'none') {
        const object = this.objects[this.selectedObject];
        if (object.effect) {
            console.log('Removing shader effect from object');
            // Remove existing effect if any
            if (object.effect.data.container && object.effect.data.container.parent) {
                this.scene.remove(object.effect.data.container);
            }

            if (object.effect.data.light && object.effect.data.light.parent) {
                this.scene.remove(object.effect.data.light);
            }

            if (object.effect.data.particles && object.effect.data.particles.parent) {
                this.scene.remove(object.effect.data.particles);
            }

            // Reset emissive if it was changed
            if (object.mesh.material && object.mesh.material.emissive !== undefined &&
                object.mesh.userData.originalEmissive) {
                object.mesh.material.emissive.copy(object.mesh.userData.originalEmissive);
                if (object.mesh.userData.originalEmissiveIntensity !== undefined) {
                    object.mesh.material.emissiveIntensity = object.mesh.userData.originalEmissiveIntensity;
                }
            }

            // Clear effect data
            delete object.effect;
        }
        return;
    }

    const object = this.objects[this.selectedObject];

    try {
        // Remove existing effect if any
        if (object.effect) {
            // Remove from scene first
            if (object.effect.data.container && object.effect.data.container.parent) {
                this.scene.remove(object.effect.data.container);
            }

            if (object.effect.data.light && object.effect.data.light.parent) {
                this.scene.remove(object.effect.data.light);
            }

            if (object.effect.data.particles && object.effect.data.particles.parent) {
                this.scene.remove(object.effect.data.particles);
            }

            // Reset emissive if it was changed
            if (object.mesh.material && object.mesh.material.emissive !== undefined &&
                object.mesh.userData.originalEmissive) {
                object.mesh.material.emissive.copy(object.mesh.userData.originalEmissive);
                if (object.mesh.userData.originalEmissiveIntensity !== undefined) {
                    object.mesh.material.emissiveIntensity = object.mesh.userData.originalEmissiveIntensity;
                }
            }

            delete object.effect;
        }

        let effectData;

        // Before applying effect, ensure texture is preserved by setting material color to white
        if (object.mesh.material && object.mesh.material.map) {
            // Store original color if not already stored
            if (!object.mesh.userData.originalColor) {
                object.mesh.userData.originalColor = object.mesh.material.color.clone();
            }
            // Set to white to prevent texture tinting
            object.mesh.material.color.set(0xffffff);
        }

        // Initialize default effect options
        let effectOptions = {
            color: 0x66ccff,
            intensity: 1.0,
            scale: 1.0  // Default scale
        };

        // Apply any provided parameters
        if (effectParams) {
            if (effectParams.color !== undefined) effectOptions.color = effectParams.color;
            if (effectParams.intensity !== undefined) effectOptions.intensity = effectParams.intensity;
            if (effectParams.scale !== undefined) effectOptions.scale = effectParams.scale;
        }

        // Try to get the effect from ShaderEffectsManager
        if (this.shaderEffects && this.shaderEffects.effectDefinitions) {
            const effectDefinition = this.shaderEffects.effectDefinitions.get(effectType);
            
            if (effectDefinition && typeof effectDefinition.create === 'function') {
                console.log(`Using ShaderEffectsManager to create ${effectType} effect`);
                
                // Create comprehensive parameters object including scale
                const params = {
                    ...effectDefinition,
                    color: effectOptions.color,
                    intensity: effectOptions.intensity,
                    scale: effectOptions.scale  // Make sure scale is included
                };
                
                // Use ShaderEffectsManager's create method with our parameters
                effectData = effectDefinition.create(object.mesh, params, this.shaderEffects.qualityLevel || 'medium');
            } else {
                console.log(`Effect type ${effectType} not found in ShaderEffectsManager or has no create method`);
            }
        } else {
            console.log(`ShaderEffectsManager not available for effect: ${effectType}`);
        }

        // If no effect data yet, use fallbacks
        if (!effectData) {
            console.log(`Using fallback for effect type: ${effectType}`);
            // Use appropriate fallback based on effect type
            switch (effectType) {
                case 'glow':
                    effectData = this.createPropGlowEffect(object.mesh, {
                        color: effectOptions.color,
                        intensity: effectOptions.intensity,
                        scale: effectOptions.scale
                    });
                    break;
                case 'fire':
                    effectData = this.createSimpleFireEffect(object.mesh, {
                        color: effectOptions.color,
                        intensity: effectOptions.intensity,
                        scale: effectOptions.scale
                    });
                    break;
                case 'burning':
                    // Non-colorizing version
                    effectData = this.createSimpleBurningEffect(object.mesh, {
                        color: effectOptions.color,
                        intensity: effectOptions.intensity,
                        scale: effectOptions.scale
                    });
                    break;
                case 'magic':
                    effectData = this.createSimpleMagicEffect(object.mesh, {
                        color: effectOptions.color,
                        intensity: effectOptions.intensity,
                        scale: effectOptions.scale
                    });
                    break;
                case 'lava':
                    effectData = this.createSimpleFireEffect(object.mesh, {
                        color: effectOptions.color,
                        intensity: effectOptions.intensity,
                        scale: effectOptions.scale
                    });
                    break;
                case 'holy':
                    effectData = this.createPropGlowEffect(object.mesh, {
                        color: effectOptions.color,
                        intensity: effectOptions.intensity,
                        scale: effectOptions.scale
                    });
                    break;
                case 'coldMagic':
                    effectData = this.createSimpleMagicEffect(object.mesh, {
                        color: effectOptions.color,
                        intensity: effectOptions.intensity,
                        scale: effectOptions.scale
                    });
                    break;
                case 'portalEffect':
                    effectData = this.createSimplePortalEffect(object.mesh, {
                        color: effectOptions.color,
                        intensity: effectOptions.intensity,
                        scale: effectOptions.scale
                    });
                    break;
                default:
                    // Default fallback for unknown types
                    console.log(`Using fallback glow effect for unknown type: ${effectType}`);
                    effectData = this.createPropGlowEffect(object.mesh, {
                        color: effectOptions.color,
                        intensity: effectOptions.intensity,
                        scale: effectOptions.scale
                    });
            }
        }

        // Check if object has a texture - if so, we need special handling
        if (object.mesh.material && object.mesh.material.userData && object.mesh.material.userData.hasTexture) {
            // Store the texture reference
            const textureMap = object.mesh.material.map;

            // If we're about to apply an effect that manipulates the material,
            // create a special note for the update method
            object.mesh.material.userData.preserveTexture = true;

            // If we're creating a new material for the effect, make sure 
            // we transfer the texture to it
            if (effectData && effectData.transferTexture) {
                effectData.transferTexture(textureMap);
            }
        }

        if (effectData && effectData.container) {
            // Remove container from scene if it was added there
            if (effectData.container.parent === this.scene) {
                this.scene.remove(effectData.container);
            }

            // Reset container position to origin relative to parent
            effectData.container.position.set(0, 0, 0);

            // Copy rotation from the object to the effect container
            effectData.container.rotation.copy(object.mesh.rotation);

            // Add container as a child of the object mesh
            object.mesh.add(effectData.container);

            console.log(`Attached effect container to object ${object.name}`);
        }

        // Store effect data with object
        if (effectData) {
            object.effect = {
                type: effectType,
                parameters: {
                    color: effectOptions.color,
                    intensity: effectOptions.intensity,
                    scale: effectOptions.scale,
                    // Include any other parameters that were passed
                    ...(effectParams || {})
                },
                data: effectData
            };

            console.log(`Applied ${effectType} effect to ${object.name}`);
        }
    } catch (error) {
        console.error(`Error applying ${effectType} effect:`, error);
    }
}



    /**
     * Simple fallback portal effect implementation if ShaderEffectsManager isn't available
     */
    createSimplePortalEffect(prop, options) {
        const defaults = {
            color: options.color || 0x66ccff,
            intensity: options.intensity || 1.2
        };

        // Create container for portal effect
        const container = new THREE.Group();
        container.position.copy(prop.position);
        // this.scene.add(container);

        // Add portal light
        const light = new THREE.PointLight(defaults.color, defaults.intensity, 4);
        light.position.y = 0.1; // Slightly above center
        container.add(light);

        // Create simple portal ring effect
        const portalGeometry = new THREE.TorusGeometry(0.7, 0.1, 16, 32);
        const portalMaterial = new THREE.MeshStandardMaterial({
            color: defaults.color,
            emissive: defaults.color,
            emissiveIntensity: 0.8,
            transparent: true,
            opacity: 0.8
        });

        const portalRing = new THREE.Mesh(portalGeometry, portalMaterial);
        portalRing.rotation.x = Math.PI / 2; // Lay flat
        container.add(portalRing);

        // Create center disk
        const centerGeometry = new THREE.CircleGeometry(0.6, 32);
        const centerMaterial = new THREE.MeshBasicMaterial({
            color: defaults.color,
            transparent: true,
            opacity: 0.5
        });

        const centerDisk = new THREE.Mesh(centerGeometry, centerMaterial);
        centerDisk.rotation.x = Math.PI / 2; // Lay flat
        centerDisk.position.y = 0.01; // Slightly above ring
        container.add(centerDisk);

        return {
            container,
            light,
            originalObject: prop,
            portalRing,
            animationData: {
                time: 0,
                speed: 1.0
            },
            update: function (deltaTime) {
                this.animationData.time += deltaTime;
                const time = this.animationData.time;

                // Pulse the light
                if (light) {
                    light.intensity = defaults.intensity * (0.8 + Math.sin(time * 2) * 0.2);
                }

                // Rotate the portal ring slowly
                if (portalRing) {
                    portalRing.rotation.z = time * 0.2;
                }
            }
        };
    }



    createPropGlowEffect(prop, options) {
    const defaults = {
        color: options.color || 0x66ccff,
        intensity: options.intensity || 0.5,
        scale: options.scale || 1.0  // Add scale parameter with default
    };

    // Get object size and calculate effect scale
    const objectSize = this.getObjectSize(prop);
    const effectScale = objectSize * defaults.scale;

    // Create container for glow effect
    const container = new THREE.Group();
    container.position.copy(prop.position);
    this.scene.add(container);

    // Create a point light with range based on effect scale
    const light = new THREE.PointLight(defaults.color, defaults.intensity, effectScale * 2);
    container.add(light);

    // Store original material properties
    if (prop.material && prop.material.emissive !== undefined && !prop.userData.originalEmissive) {
        prop.userData.originalEmissive = prop.material.emissive.clone();
        prop.userData.originalEmissiveIntensity = prop.material.emissiveIntensity || 1.0;

        // IMPORTANT: We no longer modify the emissive property here
    }

    return {
        container: container,
        light: light,
        particles: null,
        originalObject: prop,
        scale: defaults.scale,  // Store scale for reference
        objectSize: objectSize  // Store original object size
    };
}

// Update the createSimpleFireEffect method to use scale:
createSimpleFireEffect(prop, options) {
    const defaults = {
        color: options.color || 0xff6600,
        intensity: options.intensity || 1.2,
        scale: options.scale || 1.0  // Add scale parameter with default
    };

    // Get object size and calculate effect scale
    const objectSize = this.getObjectSize(prop);
    const effectScale = objectSize * defaults.scale;

    // Create container for fire effect
    const container = new THREE.Group();
    container.position.copy(prop.position);
    this.scene.add(container);

    // Add fire light with range based on effect scale
    const light = new THREE.PointLight(defaults.color, defaults.intensity, effectScale * 3);
    light.position.y += 0.5 * effectScale; // Position above object, scaled appropriately
    container.add(light);

    // Create simple particle system for fire with count based on scale
    const particleCount = Math.max(15, Math.floor(30 * defaults.scale));
    const particleGeometry = new THREE.BufferGeometry();
    const particlePositions = new Float32Array(particleCount * 3);
    const particleColors = new Float32Array(particleCount * 3);

    // Fire color
    const fireColor = new THREE.Color(defaults.color);

    // Create random particles in cone shape scaled to effect size
    for (let i = 0; i < particleCount; i++) {
        const i3 = i * 3;
        const angle = Math.random() * Math.PI * 2;
        const radius = Math.random() * 0.3 * effectScale;
        const height = Math.random() * 0.8 * effectScale;

        particlePositions[i3] = Math.cos(angle) * radius * (1 - height/(0.8 * effectScale));
        particlePositions[i3 + 1] = height;
        particlePositions[i3 + 2] = Math.sin(angle) * radius * (1 - height/(0.8 * effectScale));

        // Colors: start yellow-orange, fade to red
        const mixFactor = Math.random();
        particleColors[i3] = fireColor.r;
        particleColors[i3 + 1] = fireColor.g * mixFactor;
        particleColors[i3 + 2] = 0;
    }

    particleGeometry.setAttribute('position', new THREE.BufferAttribute(particlePositions, 3));
    particleGeometry.setAttribute('color', new THREE.BufferAttribute(particleColors, 3));

    const particleMaterial = new THREE.PointsMaterial({
        size: 0.1 * defaults.scale,  // Scale particle size with effect scale
        vertexColors: true,
        transparent: true,
        opacity: 0.8,
        blending: THREE.AdditiveBlending
    });

    const particles = new THREE.Points(particleGeometry, particleMaterial);
    container.add(particles);

    // Store original positions for animation
    particles.userData = {
        positions: [...particlePositions],
        time: 0
    };

    return {
        container: container,
        light: light,
        particles: particles,
        originalObject: prop,
        scale: defaults.scale,  // Store scale for reference
        objectSize: objectSize, // Store original object size
        animationData: {
            time: 0,
            speed: 1.0
        },
        update: function (deltaTime) {
            // Animate particles
            this.animationData.time += deltaTime;
            const time = this.animationData.time;

            // Get position data
            const positions = particles.geometry.attributes.position.array;

            // Animate each particle with movement scaled to effect size
            for (let i = 0; i < particleCount; i++) {
                const i3 = i * 3;

                // Move up with varying speed, scaled appropriately
                positions[i3 + 1] += (0.01 + Math.random() * 0.01) * effectScale;

                // Reset if too high, scale height with effect size
                if (positions[i3 + 1] > 0.8 * effectScale) {
                    const angle = Math.random() * Math.PI * 2;
                    const radius = Math.random() * 0.3 * effectScale;

                    positions[i3] = Math.cos(angle) * radius;
                    positions[i3 + 1] = 0;
                    positions[i3 + 2] = Math.sin(angle) * radius;
                }

                // Add some "flickering" scaled to effect size
                positions[i3] += (Math.random() - 0.5) * 0.02 * effectScale;
                positions[i3 + 2] += (Math.random() - 0.5) * 0.02 * effectScale;
            }

            // Update geometry
            particles.geometry.attributes.position.needsUpdate = true;

            // Flicker the light
            light.intensity = defaults.intensity * (0.8 + Math.sin(time * 10) * 0.1 + Math.random() * 0.1);
        }
    };
}

// Update the createSimpleMagicEffect method to use scale:
createSimpleMagicEffect(prop, options) {
    const defaults = {
        color: options.color || 0x8800ff,
        intensity: options.intensity || 0.8,
        scale: options.scale || 1.0  // Add scale parameter with default
    };

    // Get object size and calculate effect scale
    const objectSize = this.getObjectSize(prop);
    const effectScale = objectSize * defaults.scale;

    // Create container for magic effect
    const container = new THREE.Group();
    container.position.copy(prop.position);
    this.scene.add(container);

    // Add magic light with range based on effect scale
    const light = new THREE.PointLight(defaults.color, defaults.intensity, effectScale * 3);
    light.position.y += 0.3 * effectScale;  // Scale position offset
    container.add(light);

    // Create particle system with count based on effect scale
    const particleCount = Math.max(20, Math.floor(40 * defaults.scale));
    const particleGeometry = new THREE.BufferGeometry();
    const particlePositions = new Float32Array(particleCount * 3);
    const particleColors = new Float32Array(particleCount * 3);

    // Magic color
    const magicColor = new THREE.Color(defaults.color);

    // Create random particles in sphere shape scaled to effect size
    for (let i = 0; i < particleCount; i++) {
        const i3 = i * 3;
        const angle1 = Math.random() * Math.PI * 2;
        const angle2 = Math.random() * Math.PI * 2;
        const radius = (Math.random() * 0.3 + 0.1) * effectScale;

        particlePositions[i3] = Math.cos(angle1) * Math.sin(angle2) * radius;
        particlePositions[i3 + 1] = Math.sin(angle1) * Math.sin(angle2) * radius;
        particlePositions[i3 + 2] = Math.cos(angle2) * radius;

        // Colors
        particleColors[i3] = magicColor.r;
        particleColors[i3 + 1] = magicColor.g;
        particleColors[i3 + 2] = magicColor.b;
    }

    particleGeometry.setAttribute('position', new THREE.BufferAttribute(particlePositions, 3));
    particleGeometry.setAttribute('color', new THREE.BufferAttribute(particleColors, 3));

    const particleMaterial = new THREE.PointsMaterial({
        size: 0.05 * defaults.scale,  // Scale particle size with effect scale
        vertexColors: true,
        transparent: true,
        opacity: 0.7,
        blending: THREE.AdditiveBlending
    });

    const particles = new THREE.Points(particleGeometry, particleMaterial);
    container.add(particles);

    // Store original positions for animation
    particles.userData = {
        positions: [...particlePositions],
        time: 0
    };

    return {
        container: container,
        light: light,
        particles: particles,
        originalObject: prop,
        scale: defaults.scale,  // Store scale for reference
        objectSize: objectSize, // Store original object size
        animationData: {
            time: 0,
            speed: 0.7
        },
        update: function (deltaTime) {
            // Animate particles
            this.animationData.time += deltaTime;
            const time = this.animationData.time;

            // Get position data
            const positions = particles.geometry.attributes.position.array;
            const origPositions = particles.userData.positions;

            // Animate each particle in orbital pattern
            for (let i = 0; i < particleCount; i++) {
                const i3 = i * 3;
                const angle = time + i * 0.2;

                positions[i3] = origPositions[i3] * Math.cos(angle * 0.5);
                positions[i3 + 1] = origPositions[i3 + 1] * Math.sin(angle * 0.5);
                positions[i3 + 2] = origPositions[i3 + 2] * Math.cos(angle * 0.3);
            }

            // Update geometry
            particles.geometry.attributes.position.needsUpdate = true;

            // Pulse the light
            light.intensity = defaults.intensity * (0.7 + Math.sin(time * 2) * 0.3);
        }
    };
}

    /**
     * Update all effects in the scene
     * @param {number} deltaTime - Time since last frame in seconds
     */
    updateEffects(deltaTime) {
        if (!deltaTime) return; // Skip if no deltaTime provided

        // Update object effects with a single loop
        this.objects.forEach(object => {
            if (object.effect && object.effect.data) {
                // Ensure container stays attached to parent
                if (object.effect.data.container && object.mesh &&
                    !object.mesh.children.includes(object.effect.data.container)) {
                    console.log(`Re-attaching effect container to ${object.name}`);
                    object.mesh.add(object.effect.data.container);
                }

                // If the effect has its own update method, call it
                if (typeof object.effect.data.update === 'function') {
                    try {
                        object.effect.data.update(deltaTime);
                    } catch (error) {
                        console.warn(`Error updating effect for ${object.name}:`, error);
                    }
                }
                // Otherwise, provide basic updates for different effect types
                else if (object.effect.type) {

                    switch (object.effect.type) {
                        case 'glow':
                            this.updateGlowEffect(object, deltaTime);
                            break;
                        case 'fire':
                        case 'burning':
                        case 'lava':
                            this.updateFireEffect(object, deltaTime);
                            break;
                        case 'magic':
                            this.updateEnhancedMagicEffect(object, deltaTime);
                            break;
                        case 'coldMagic':
                            this.updateMagicEffect(object, deltaTime);
                            break;
                        case 'holy':
                            this.updateHolyEffect(object, deltaTime);
                            break;
                        case 'waterProp':
                        case 'water':
                            this.updateWaterEffect(object, deltaTime);
                            break;
                        case 'portalEffect':
                            // Portal effects should have their own update method
                            // they're typically handled by the effect's update method
                            break;
                    }
                }
            }
        });
    }

    /**
     * Update glow effect animation
     * @param {Object} object - Object with the effect
     * @param {number} deltaTime - Time since last frame
     */
    updateGlowEffect(object, deltaTime) {
        if (!object.effect || !object.effect.data || !object.effect.data.light) return;

        const light = object.effect.data.light;
        const time = Date.now() * 0.001; // Current time in seconds

        // Simple pulsing animation
        light.intensity = 0.5 + Math.sin(time * 2) * 0.2;
    }

    /**
 * Update holy effect animation
 * @param {Object} object - Object with the effect
 * @param {number} deltaTime - Time since last frame
 */
    updateHolyEffect(object, deltaTime) {
        if (!object.effect || !object.effect.data) return;

        const data = object.effect.data;
        const light = data.light;
        const particles = data.particles;

        if (!light) return;

        const time = Date.now() * 0.001; // Current time in seconds

        // Gentle pulsing light
        light.intensity = 1.0 * (0.9 + Math.sin(time * 1.5) * 0.1);

        // Animate particles if available
        if (particles && particles.geometry && particles.geometry.attributes && particles.geometry.attributes.position) {
            const positions = particles.geometry.attributes.position.array;
            const count = positions.length / 3;
            const originalPositions = particles.userData && particles.userData.positions
                ? particles.userData.positions
                : [...positions];

            // Store original positions
            if (!particles.userData) particles.userData = {};
            if (!particles.userData.positions) particles.userData.positions = originalPositions;

            for (let i = 0; i < count; i++) {
                const i3 = i * 3;

                // Gentle rising motion with spiral
                const phase = time + i * 0.05;
                positions[i3] = originalPositions[i3] + Math.sin(phase * 2) * 0.02;
                positions[i3 + 1] = originalPositions[i3 + 1] + Math.sin(phase) * 0.01;
                positions[i3 + 2] = originalPositions[i3 + 2] + Math.cos(phase * 2) * 0.02;
            }

            // Update geometry
            particles.geometry.attributes.position.needsUpdate = true;
        }
    }

    /**
     * Update water effect animation
     * @param {Object} object - Object with the effect
     * @param {number} deltaTime - Time since last frame
     */
    updateWaterEffect(object, deltaTime) {
        if (!object.effect || !object.effect.data) return;

        const data = object.effect.data;
        const mesh = data.mesh;
        const particles = data.particles;

        const time = Date.now() * 0.001; // Current time in seconds

        // Update water shader if available
        if (mesh && mesh.material && mesh.material.uniforms && mesh.material.uniforms.time) {
            mesh.material.uniforms.time.value = time;
        }

        // Animate particles if available
        if (particles && particles.geometry && particles.geometry.attributes && particles.geometry.attributes.position) {
            const positions = particles.geometry.attributes.position.array;
            const count = positions.length / 3;
            const originalPositions = particles.userData && particles.userData.positions
                ? particles.userData.positions
                : [...positions];

            // Store original positions
            if (!particles.userData) particles.userData = {};
            if (!particles.userData.positions) particles.userData.positions = originalPositions;

            for (let i = 0; i < count; i++) {
                const i3 = i * 3;

                // Flowing water motion
                positions[i3] = originalPositions[i3] + Math.sin(time * 2 + i) * 0.03;
                positions[i3 + 1] = originalPositions[i3 + 1] + Math.cos(time + i * 0.3) * 0.02;
                positions[i3 + 2] = originalPositions[i3 + 2] + Math.sin(time * 1.5 + i) * 0.03;

                // Reset if too far from original position
                const distance = Math.sqrt(
                    Math.pow(positions[i3] - originalPositions[i3], 2) +
                    Math.pow(positions[i3 + 1] - originalPositions[i3 + 1], 2) +
                    Math.pow(positions[i3 + 2] - originalPositions[i3 + 2], 2)
                );

                if (distance > 0.2) {
                    positions[i3] = originalPositions[i3];
                    positions[i3 + 1] = originalPositions[i3 + 1];
                    positions[i3 + 2] = originalPositions[i3 + 2];
                }
            }

            // Update geometry
            particles.geometry.attributes.position.needsUpdate = true;
        }
    }

    /**
     * Update fire effect animation
     * @param {Object} object - Object with the effect
     * @param {number} deltaTime - Time since last frame
     */
    updateFireEffect(object, deltaTime) {
        if (!object.effect || !object.effect.data) return;

        const data = object.effect.data;
        const light = data.light;
        const particles = data.particles;

        if (!light || !particles) return;

        const time = Date.now() * 0.001; // Current time in seconds

        // Flicker the light
        light.intensity = 1.2 * (0.8 + Math.sin(time * 10) * 0.1 + Math.random() * 0.1);

        // Animate particles if they have position attribute
        if (particles.geometry && particles.geometry.attributes && particles.geometry.attributes.position) {
            const positions = particles.geometry.attributes.position.array;
            const count = positions.length / 3;

            for (let i = 0; i < count; i++) {
                const i3 = i * 3;

                // Move up slowly
                positions[i3 + 1] += 0.01;

                // Reset if too high
                if (positions[i3 + 1] > 0.8) {
                    positions[i3 + 1] = 0.2;
                }

                // Add some "flickering"
                positions[i3] += (Math.random() - 0.5) * 0.01;
                positions[i3 + 2] += (Math.random() - 0.5) * 0.01;
            }

            // Update geometry
            particles.geometry.attributes.position.needsUpdate = true;
        }
    }

    /**
     * Update cold effect animation
     * @param {Object} object - Object with the effect
     * @param {number} deltaTime - Time since last frame
     */
    updateMagicEffect(object, deltaTime) {
        if (!object.effect || !object.effect.data) return;

        const data = object.effect.data;
        const light = data.light;
        const particles = data.particles;

        if (!light || !particles) return;

        const time = Date.now() * 0.001; // Current time in seconds

        // Pulse the light
        light.intensity = 0.8 * (0.7 + Math.sin(time * 2) * 0.3);

        // Animate particles if they have position attribute
        if (particles.geometry && particles.geometry.attributes && particles.geometry.attributes.position) {
            const positions = particles.geometry.attributes.position.array;
            const count = positions.length / 3;
            const originalPositions = particles.userData && particles.userData.positions
                ? particles.userData.positions
                : [...positions]; // Backup original positions

            // Store original positions if not already stored
            if (!particles.userData) particles.userData = {};
            if (!particles.userData.positions) particles.userData.positions = originalPositions;

            for (let i = 0; i < count; i++) {
                const i3 = i * 3;
                const angle = time + i * 0.2;
                const radius = 0.05;

                // Orbital pattern for magic particles
                positions[i3] = originalPositions[i3] * Math.cos(angle * 0.5);
                positions[i3 + 1] = originalPositions[i3 + 1] * Math.sin(angle * 0.5);
                positions[i3 + 2] = originalPositions[i3 + 2] * Math.cos(angle * 0.3);
            }

            // Update geometry
            particles.geometry.attributes.position.needsUpdate = true;
        }
    }

    /**
     * Update enhanced magic effect - the pulsating magic effect
     */
    updateEnhancedMagicEffect(object, deltaTime) {
        if (!object.effect || !object.effect.data) return;

        const data = object.effect.data;

        // If the effect has proper magicPlane properties, update them
        if (data.magicPlane && data.magicPlane.material) {
            // Update time
            data.magicPlane.material.uniforms.time.value += deltaTime;

            if (data.backPlane && data.backPlane.material) {
                data.backPlane.material.uniforms.time.value += deltaTime;
            }

            // Make planes face the camera if possible
            if (window.scene3D && window.scene3D.camera) {
                data.magicPlane.lookAt(window.scene3D.camera.position);
                if (data.backPlane) data.backPlane.lookAt(window.scene3D.camera.position);
            }
        }

        // Update light pulsing
        if (data.light) {
            const time = Date.now() * 0.001;
            data.light.intensity = 1.0 * (0.7 + Math.sin(time * 2) * 0.3);
        }

        // Update particles
        if (data.particles && data.particles.geometry &&
            data.particles.geometry.attributes &&
            data.particles.geometry.attributes.position) {

            const positions = data.particles.geometry.attributes.position.array;
            const count = positions.length / 3;
            const time = Date.now() * 0.001;

            // Get original positions if available
            const originalPositions = data.particles.userData && data.particles.userData.positions
                ? data.particles.userData.positions
                : [...positions];

            // Store original positions if needed
            if (!data.particles.userData) data.particles.userData = {};
            if (!data.particles.userData.positions) data.particles.userData.positions = originalPositions;

            for (let i = 0; i < count; i++) {
                const i3 = i * 3;
                const angle = time + i * 0.2;

                // Animate particles
                positions[i3] = originalPositions[i3] * Math.cos(angle * 0.5);
                positions[i3 + 1] = originalPositions[i3 + 1] * Math.sin(angle * 0.5);
                positions[i3 + 2] = originalPositions[i3 + 2] * Math.cos(angle * 0.3);
            }

            // Update geometry
            data.particles.geometry.attributes.position.needsUpdate = true;
        }
    }

    /**
     * Clean up all shader effects
     */
    cleanupAllShaderEffects() {
        if (!this.scene) return;

        // 1. Clean up known effects associated with objects
        this.objects.forEach(obj => {
            if (obj.effect && obj.effect.data) {
                if (obj.effect.data.container && obj.effect.data.container.parent) {
                    this.scene.remove(obj.effect.data.container);
                }

                // Remove lights and particles if they're not part of container
                if (obj.effect.data.light &&
                    (!obj.effect.data.container || obj.effect.data.light.parent !== obj.effect.data.container)) {
                    this.scene.remove(obj.effect.data.light);
                }

                if (obj.effect.data.particles &&
                    (!obj.effect.data.container || obj.effect.data.particles.parent !== obj.effect.data.container)) {
                    this.scene.remove(obj.effect.data.particles);
                }
            }
        });

        // 2. Clean up "orphaned" effects by checking scene children
        const itemsToRemove = [];

        this.scene.traverse(object => {
            // Look for typical effect objects
            if (object.type === 'PointLight' ||
                object.type === 'Points' ||
                (object.type === 'Group' && object.name === '') || // Container groups are usually unnamed
                (object.userData && object.userData.isShaderEffect)) {

                // Check if this is an "orphaned" effect (not a child of a mesh in objects array)
                let isOrphaned = true;
                this.objects.forEach(obj => {
                    if (obj.mesh === object ||
                        (obj.effect &&
                            (obj.effect.data.light === object ||
                                obj.effect.data.particles === object ||
                                obj.effect.data.container === object))) {
                        isOrphaned = false;
                    }
                });

                if (isOrphaned) {
                    itemsToRemove.push(object);
                }
            }
        });

        // Remove all orphaned effects
        itemsToRemove.forEach(item => {
            this.scene.remove(item);

            // Dispose of any materials and geometries
            if (item.material) item.material.dispose();
            if (item.geometry) item.geometry.dispose();
        });

        if (itemsToRemove.length > 0) {
            console.log(`Cleaned up ${itemsToRemove.length} orphaned shader effects`);
        }
    }

    /**
     * Dispose of resources
     */
    dispose() {
        // Clean up resources
        this.cleanupAllShaderEffects();

        // Dispose geometries and materials
        this.objects.forEach(obj => {
            if (obj.geometry) obj.geometry.dispose();
            if (obj.material) obj.material.dispose();
            if (obj.mesh && obj.mesh.parent) {
                obj.mesh.parent.remove(obj.mesh);
            }
        });

        // Clear references
        this.objects = [];
        this.scene = null;
        this.resourceManager = null;
        this.shaderEffects = null;

        console.log("ShapeForgeParser resources disposed");
    }
}

// Make parser globally available
<<<<<<< HEAD
window.ShapeForgeParser = ShapeForgeParser;
// window.shapeForgeParser = this;
=======
// At the end of ShapeForgeParser.js
window.ShapeForgeParser = ShapeForgeParser;
console.log('ShapeForgeParser attached to window object', window.ShapeForgeParser ? 'SUCCESS' : 'FAILED');
>>>>>>> a50c78cb
<|MERGE_RESOLUTION|>--- conflicted
+++ resolved
@@ -2229,11 +2229,6 @@
 }
 
 // Make parser globally available
-<<<<<<< HEAD
-window.ShapeForgeParser = ShapeForgeParser;
-// window.shapeForgeParser = this;
-=======
 // At the end of ShapeForgeParser.js
 window.ShapeForgeParser = ShapeForgeParser;
-console.log('ShapeForgeParser attached to window object', window.ShapeForgeParser ? 'SUCCESS' : 'FAILED');
->>>>>>> a50c78cb
+console.log('ShapeForgeParser attached to window object', window.ShapeForgeParser ? 'SUCCESS' : 'FAILED');
--- conflicted
+++ resolved
@@ -195,16 +195,12 @@
     document.removeEventListener("keydown", this.keyHandlers.keydown);
     document.removeEventListener("keyup", this.keyHandlers.keyup);
     window.removeEventListener('resize', this.handleResize);
-<<<<<<< HEAD
   
     if (this._gameMenu) {
       this._gameMenu.dispose();
       this._gameMenu = null;
     }
-    
-=======
-
->>>>>>> 14ba2cd5
+  
     // Clean up renderer DOM element - critical for WebGL context release
     if (this.renderer) {
       console.log('Disposing of renderer...');
